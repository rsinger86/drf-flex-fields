--- conflicted
+++ resolved
@@ -1,6 +1,4 @@
-import copy
-import importlib
-from typing import Dict, List
+from typing import Dict, List, Optional
 
 from rest_framework import serializers
 
@@ -24,13 +22,10 @@
     values with complex, nested serializations
     """
 
-<<<<<<< HEAD
     _expandable_fields: Dict[str, Expand]
-=======
     expandable_fields = {}
     maximum_expansion_depth: Optional[int] = None
     recursive_expansion_permitted: Optional[bool] = None
->>>>>>> 9dd6a914
 
     def __init__(self, *args, **kwargs):
         expand = list(kwargs.pop(EXPAND_PARAM, []))
@@ -67,7 +62,6 @@
             + self._flex_options_rep_only["omit"],
         }
 
-<<<<<<< HEAD
     def __init_subclass__(cls) -> None:
         """
         Cast expandable field values to Expand instances to simplify
@@ -87,7 +81,7 @@
             expandable_fields[field_name] = Expand.init_from_legacy_def(field_spec)
 
         cls._expandable_fields = expandable_fields
-=======
+
     def get_maximum_expansion_depth(self) -> Optional[int]:
         """
         Defined at serializer level or based on MAXIMUM_EXPANSION_DEPTH setting
@@ -102,7 +96,6 @@
             return self.recursive_expansion_permitted
         else:
             return RECURSIVE_EXPANSION_PERMITTED
->>>>>>> 9dd6a914
 
     def to_representation(self, instance):
         if not self._flex_fields_rep_applied:
