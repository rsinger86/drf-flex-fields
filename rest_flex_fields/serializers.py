import copy
import importlib
from typing import List, Optional, Tuple

from rest_framework import serializers

from rest_flex_fields import (
    EXPAND_PARAM,
    FIELDS_PARAM,
    OMIT_PARAM,
    WILDCARD_EXPAND_VALUES,
    split_levels,
)


class FlexFieldsSerializerMixin(object):
    """
        A ModelSerializer that takes additional arguments for
        "fields", "omit" and "expand" in order to
        control which fields are displayed, and whether to replace simple
        values with complex, nested serializations
    """

    expandable_fields = {}

    def __init__(self, *args, **kwargs):
        expand = list(kwargs.pop(EXPAND_PARAM, []))
        fields = list(kwargs.pop(FIELDS_PARAM, []))
        omit = list(kwargs.pop(OMIT_PARAM, []))
        parent = kwargs.pop("parent", None)

        super(FlexFieldsSerializerMixin, self).__init__(*args, **kwargs)

        self.parent = parent
        self.expanded_fields = []
        self._flex_fields_applied = False

        self._flex_options = {
            "expand": (
                expand
                if len(expand) > 0
                else self._get_permitted_expands_from_query_param(EXPAND_PARAM)
            ),
            "fields": (
                fields if len(fields) > 0 else self._get_query_param_value(FIELDS_PARAM)
            ),
            "omit": omit if len(omit) > 0 else self._get_query_param_value(OMIT_PARAM),
        }

    def to_representation(self, *args, **kwargs):
        if self._flex_fields_applied is False:
            self.apply_flex_fields()
        return super().to_representation(*args, **kwargs)

    def apply_flex_fields(self):
        expand_fields, next_expand_fields = split_levels(self._flex_options["expand"])
        sparse_fields, next_sparse_fields = split_levels(self._flex_options["fields"])
        omit_fields, next_omit_fields = split_levels(self._flex_options["omit"])

        to_remove = self._get_fields_names_to_remove(
            omit_fields, sparse_fields, next_omit_fields
        )

        for field_name in to_remove:
            self.fields.pop(field_name)

        expanded_field_names = self._get_expanded_field_names(
            expand_fields, omit_fields, sparse_fields, next_omit_fields
        )

        for name in expanded_field_names:
            self.expanded_fields.append(name)

            self.fields[name] = self._make_expanded_field_serializer(
                name, next_expand_fields, next_sparse_fields, next_omit_fields
            )

        self._flex_fields_applied = True

    def _make_expanded_field_serializer(
        self, name, nested_expand, nested_fields, nested_omit
    ):
        """
        Returns an instance of the dynamically created nested serializer.
        """
        field_options = self._expandable_fields[name]

        if isinstance(field_options, tuple):
            serializer_class = field_options[0]
            settings = copy.deepcopy(field_options[1]) if len(field_options) > 1 else {}
        else:
            serializer_class = field_options
            settings = {}

        settings["parent"] = self

        if name in nested_expand:
            settings["expand"] = nested_expand[name]

        if name in nested_fields:
            settings["fields"] = nested_fields[name]

        if name in nested_omit:
            settings["omit"] = nested_omit[name]

        if type(serializer_class) == str:
            serializer_class = self._get_serializer_class_from_lazy_string(
                serializer_class
            )

        serializer = serializer_class(**settings)
<<<<<<< HEAD
        serializer.context.update(self.context)

=======
>>>>>>> 92cfa74c
        return serializer

    def _get_serializer_class_from_lazy_string(self, full_lazy_path: str):
        path_parts = full_lazy_path.split(".")
        class_name = path_parts.pop()
        path = ".".join(path_parts)
        serializer_class, error = self._import_serializer_class(path, class_name)

        if error and not path.endswith(".serializers"):
            serializer_class, error = self._import_serializer_class(
                path + ".serializers", class_name
            )

        if serializer_class:
            return serializer_class

        raise Exception(error)

    def _import_serializer_class(
        self, path: str, class_name: str
    ) -> Tuple[Optional[str], Optional[str]]:
        try:
            module = importlib.import_module(path)
        except ImportError:
            return (
                None,
                "No module found at path: %s when trying to import %s"
                % (path, class_name),
            )

        try:
            return getattr(module, class_name), None
        except AttributeError:
            return None, "No class %s class found in module %s" % (path, class_name)

    def _get_fields_names_to_remove(
        self,
        omit_fields: List[str],
        sparse_fields: List[str],
        next_level_omits: List[str],
    ) -> List[str]:
        """
            Remove fields that are found in omit list, and if sparse names
            are passed, remove any fields not found in that list.
        """
        sparse = len(sparse_fields) > 0
        to_remove = []

        if not sparse and len(omit_fields) == 0:
            return to_remove

        for field_name in self.fields:
            should_exist = self._should_field_exist(
                field_name, omit_fields, sparse_fields, next_level_omits
            )

            if not should_exist:
                to_remove.append(field_name)

        return to_remove

    def _should_field_exist(
        self,
        field_name: str,
        omit_fields: List[str],
        sparse_fields: List[str],
        next_level_omits: List[str],
    ) -> bool:
        """
            Next level omits take form of:
            {
                'this_level_field': [field_to_omit_at_next_level]
            }
            We don't want to prematurely omit a field, eg "omit=house.rooms.kitchen"
            should not omit the entire house or all the rooms, just the kitchen.
        """
        if field_name in omit_fields and field_name not in next_level_omits:
            return False

        if len(sparse_fields) > 0 and field_name not in sparse_fields:
            return False

        return True

    def _get_expanded_field_names(
        self,
        expand_fields: List[str],
        omit_fields: List[str],
        sparse_fields: List[str],
        next_level_omits: List[str],
    ) -> List[str]:
        if len(expand_fields) == 0:
            return []

        if self._contains_wildcard_expand_value(expand_fields):
            expand_fields = self._expandable_fields.keys()

        accum = []

        for name in expand_fields:
            if name not in self._expandable_fields:
                continue

            if not self._should_field_exist(
                name, omit_fields, sparse_fields, next_level_omits
            ):
                continue

            accum.append(name)

        return accum

    @property
    def _expandable_fields(self) -> dict:
        """ It's more consistent with DRF to declare the expandable fields
            on the Meta class, however we need to support both places
            for legacy reasons. """
        if hasattr(self, "Meta") and hasattr(self.Meta, "expandable_fields"):
            return self.Meta.expandable_fields

        return self.expandable_fields

    def _get_query_param_value(self, field: str) -> List[str]:
        """
            Only allowed to examine query params if it's the root serializer.
        """
        if self.parent:
            return []

        if not hasattr(self, "context") or not self.context.get("request"):
            return []

        values = self.context["request"].query_params.getlist(field)

        if not values:
            values = self.context["request"].query_params.getlist("{}[]".format(field))

        if values and len(values) == 1:
            return values[0].split(",")

        return values or []

    def _get_permitted_expands_from_query_param(self, expand_param: str) -> List[str]:
        """
            If a list of permitted_expands has been passed to context,
            make sure that the "expand" fields from the query params
            comply.
        """
        expand = self._get_query_param_value(expand_param)

        if "permitted_expands" in self.context:
            permitted_expands = self.context["permitted_expands"]

            if self._contains_wildcard_expand_value(expand):
                return permitted_expands
            else:
                return list(set(expand) & set(permitted_expands))

        return expand

    def _contains_wildcard_expand_value(self, expand_values: List[str]) -> bool:
        if WILDCARD_EXPAND_VALUES is None:
            return False
        intersecting_values = list(set(expand_values) & set(WILDCARD_EXPAND_VALUES))
        return len(intersecting_values) > 0


class FlexFieldsModelSerializer(FlexFieldsSerializerMixin, serializers.ModelSerializer):
    pass<|MERGE_RESOLUTION|>--- conflicted
+++ resolved
@@ -93,6 +93,7 @@
             settings = {}
 
         settings["parent"] = self
+        settings["context"] = self.context
 
         if name in nested_expand:
             settings["expand"] = nested_expand[name]
@@ -108,13 +109,7 @@
                 serializer_class
             )
 
-        serializer = serializer_class(**settings)
-<<<<<<< HEAD
-        serializer.context.update(self.context)
-
-=======
->>>>>>> 92cfa74c
-        return serializer
+        return serializer_class(**settings)
 
     def _get_serializer_class_from_lazy_string(self, full_lazy_path: str):
         path_parts = full_lazy_path.split(".")
