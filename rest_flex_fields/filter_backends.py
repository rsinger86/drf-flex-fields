from functools import lru_cache
from typing import Optional

from django.core.exceptions import FieldDoesNotExist
from django.db import models
from django.db.models import QuerySet
from rest_framework.compat import coreapi, coreschema
from rest_framework.filters import BaseFilterBackend
from rest_framework.request import Request
from rest_framework.viewsets import GenericViewSet

from rest_flex_fields import (
    FIELDS_PARAM,
    EXPAND_PARAM,
    OMIT_PARAM,
    WILDCARD_VALUES
)

WILDCARD_VALUES_JOINED = ",".join(WILDCARD_VALUES)

from rest_flex_fields.serializers import (
    FlexFieldsModelSerializer,
    FlexFieldsSerializerMixin,
)


class FlexFieldsDocsFilterBackend(BaseFilterBackend):
    """
    A dummy filter backend only for schema/documentation purposes.
    """
    
    def filter_queryset(self, request, queryset, view):
        return queryset

    @staticmethod
<<<<<<< HEAD
=======
    @lru_cache()
    def _get_field(field_name: str, model: models.Model) -> Optional[models.Field]:
        try:
            # noinspection PyProtectedMember
            return model._meta.get_field(field_name)
        except FieldDoesNotExist:
            return None
    @staticmethod
>>>>>>> 3f11433e
    def _get_expandable_fields(serializer_class: FlexFieldsModelSerializer) -> str:
        expandable_fields = getattr(serializer_class.Meta, "expandable_fields", {})
        return ",".join(list(expandable_fields.keys()))

    @staticmethod
    def _get_fields(serializer_class):
        fields = getattr(serializer_class.Meta, "fields", [])
        return ",".join(fields)

    def get_schema_fields(self, view):
        assert (
                coreapi is not None
        ), "coreapi must be installed to use `get_schema_fields()`"
        assert (
                coreschema is not None
        ), "coreschema must be installed to use `get_schema_fields()`"

        serializer_class = view.get_serializer_class()
        if not issubclass(serializer_class, FlexFieldsSerializerMixin):
            return []

        fields = self._get_fields(serializer_class)
        expandable_fields = self._get_expandable_fields(serializer_class)

        return [
            coreapi.Field(
                name=FIELDS_PARAM,
                required=False,
                location="query",
                schema=coreschema.String(
                    title="Selected fields",
                    description="Specify required fields by comma",
                ),
                example=(fields or "field1,field2,nested.field") + "," + WILDCARD_VALUES_JOINED,
            ),
            coreapi.Field(
                name=OMIT_PARAM,
                required=False,
                location="query",
                schema=coreschema.String(
                    title="Omitted fields",
                    description="Specify omitted fields by comma",
                ),
                example=(fields or "field1,field2,nested.field") + "," + WILDCARD_VALUES_JOINED,
            ),
            coreapi.Field(
                name=EXPAND_PARAM,
                required=False,
                location="query",
                schema=coreschema.String(
                    title="Expanded fields",
                    description="Specify expanded fields by comma",
                ),
                example=(expandable_fields or "field1,field2,nested.field") + "," + WILDCARD_VALUES_JOINED,
            ),
        ]

    def get_schema_operation_parameters(self, view):
        serializer_class = view.get_serializer_class()
        if not issubclass(serializer_class, FlexFieldsSerializerMixin):
            return []

        fields = self._get_fields(serializer_class)
        expandable_fields = self._get_expandable_fields(serializer_class)

        parameters = [
            {
                "name": FIELDS_PARAM,
                "required": False,
                "in": "query",
                "description": "Specify required fields by comma",
                "schema": {
                    "title": "Selected fields",
                    "type": "string",
                },
                "example": (fields or "field1,field2,nested.field") + "," + WILDCARD_VALUES_JOINED,
            },
            {
                "name": OMIT_PARAM,
                "required": False,
                "in": "query",
                "description": "Specify omitted fields by comma",
                "schema": {
                    "title": "Omitted fields",
                    "type": "string",
                },
                "example": (fields or "field1,field2,nested.field") + "," + WILDCARD_VALUES_JOINED,
            },
            {
                "name": EXPAND_PARAM,
                "required": False,
                "in": "query",
                "description": "Specify expanded fields by comma",
                "schema": {
                    "title": "Expanded fields",
                    "type": "string",
                },
                "example": (expandable_fields or "field1,field2,nested.field") + "," + WILDCARD_VALUES_JOINED,
            },
        ]

        return parameters


class FlexFieldsFilterBackend(FlexFieldsDocsFilterBackend):
    def filter_queryset(
        self, request: Request, queryset: QuerySet, view: GenericViewSet
    ):
        if (
            not issubclass(view.get_serializer_class(), FlexFieldsSerializerMixin)
            or request.method != "GET"
        ):
            return queryset

        auto_remove_fields_from_query = getattr(
            view, "auto_remove_fields_from_query", True
        )
        auto_select_related_on_query = getattr(
            view, "auto_select_related_on_query", True
        )
        required_query_fields = list(getattr(view, "required_query_fields", []))

        serializer = view.get_serializer(  # type: FlexFieldsSerializerMixin
            context=view.get_serializer_context()
        )

        serializer.apply_flex_fields(
            serializer.fields, serializer._flex_options_rep_only
        )
        serializer._flex_fields_rep_applied = True

        model_fields = []
        nested_model_fields = []
        for field in serializer.fields.values():
            model_field = self._get_field(field.source, queryset.model)
            if model_field:
                model_fields.append(model_field)
                if field.field_name in serializer.expanded_fields or (
                    model_field.is_relation and not model_field.many_to_one
                ):
                    nested_model_fields.append(model_field)

        if auto_remove_fields_from_query:
            queryset = queryset.only(
                *(
                    required_query_fields
                    + [
                        model_field.name
                        for model_field in model_fields
                        if not model_field.is_relation or model_field.many_to_one
                    ]
                )
            )

        if auto_select_related_on_query and nested_model_fields:
            queryset = queryset.select_related(
                *(
                    model_field.name
                    for model_field in nested_model_fields
                    if model_field.is_relation and model_field.many_to_one
                )
            )

            queryset = queryset.prefetch_related(
                *(
                    model_field.name
                    for model_field in nested_model_fields
                    if model_field.is_relation and not model_field.many_to_one
                )
            )

        return queryset

    @staticmethod
    @lru_cache()
    def _get_field(field_name: str, model: models.Model) -> Optional[models.Field]:
        try:
            # noinspection PyProtectedMember
            return model._meta.get_field(field_name)
        except FieldDoesNotExist:
            return None<|MERGE_RESOLUTION|>--- conflicted
+++ resolved
@@ -33,8 +33,6 @@
         return queryset
 
     @staticmethod
-<<<<<<< HEAD
-=======
     @lru_cache()
     def _get_field(field_name: str, model: models.Model) -> Optional[models.Field]:
         try:
@@ -42,8 +40,8 @@
             return model._meta.get_field(field_name)
         except FieldDoesNotExist:
             return None
-    @staticmethod
->>>>>>> 3f11433e
+          
+    @staticmethod
     def _get_expandable_fields(serializer_class: FlexFieldsModelSerializer) -> str:
         expandable_fields = getattr(serializer_class.Meta, "expandable_fields", {})
         return ",".join(list(expandable_fields.keys()))
